# SpecTemp Lite

Fits temperature, to the nearest 5 k, to an OH(309 nm) spectrum by convolving line strengths with a Gaussian and minimising error vs an experimental CSV.

## Requirements
Python 3.9+ with: numpy, pandas, scipy

## Run
<<<<<<< HEAD
python SpectTemptLite1.0.py /path/to/experimental_spectrum

=======
python SpectTemptLite1.0.py
When prompted, enter the path to your spectrum CSV (two columns: wavelength[nm], intensity)
>>>>>>> 8d5b0e4d


## Example
Eample_OH_Spectrum is there to run a quick test. SpecTemp should predict the temperature to be 1740 K
Notes:
- Script expects a bundled line list in `my_spectral_data.py` (imported as `CSV`). 
- It peak-aligns around 308.9889945 nm and normalises over ~308.75–309.1 nm. :contentReference[oaicite:2]{index=2}
requirements.txt<|MERGE_RESOLUTION|>--- conflicted
+++ resolved
@@ -6,13 +6,8 @@
 Python 3.9+ with: numpy, pandas, scipy
 
 ## Run
-<<<<<<< HEAD
 python SpectTemptLite1.0.py /path/to/experimental_spectrum
 
-=======
-python SpectTemptLite1.0.py
-When prompted, enter the path to your spectrum CSV (two columns: wavelength[nm], intensity)
->>>>>>> 8d5b0e4d
 
 
 ## Example
